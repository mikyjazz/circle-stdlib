--- conflicted
+++ resolved
@@ -68,48 +68,37 @@
 		mLogger.Write (GetKernelName (), LogPanic, "Cannot open file for writing with fopen()");
 	}
 
-	// We have only a single directory with Circle
-<<<<<<< HEAD
-	DIR * const dir = opendir(".");
+        // We have only a single directory with Circle
+        DIR * const dir = opendir (".");
 
-	if (dir != nullptr)
-	{
-	        printf("Listing \".\" directory with readdir:\n");
-	        while (true)
-	        {
+        if (dir != nullptr)
+        {
+                printf ("Listing \".\" directory with readdir:\n");
+                while (true)
+                {
                         errno = 0;
                         struct dirent const * const dp = readdir (dir);
-=======
-	DIR * const dirp = opendir(".");
-
-	if (dirp != nullptr)
-	{
-	        printf("Listing \".\" directory:\n");
-	        while (true)
-	        {
-                        errno = 0;
-                        struct dirent const * const dp = readdir (dirp);
->>>>>>> 103fb46a
                         if (dp != nullptr)
                         {
-                                printf("\t%s\n", dp->d_name);
+                                printf ("\t%s\n", dp->d_name);
                         }
                         else
                         {
                                 if (errno != 0 && errno != ENOENT)
                                 {
-                                        fprintf(stderr, "readdir failed with errno %d\n", errno);
+                                        fprintf (stderr,
+                                                "readdir failed with errno %d\n",
+                                                errno);
                                 }
-<<<<<<< HEAD
 
                                 break;
                         }
-	        }
+                }
 
-                printf("Rewinding directory...\n");
+                printf ("Rewinding directory...\n");
                 rewinddir (dir);
 
-                printf("Listing \".\" directory with readdir_r:\n");
+                printf ("Listing \".\" directory with readdir_r:\n");
                 while (true)
                 {
                         struct dirent de;
@@ -117,33 +106,26 @@
                         int error = readdir_r (dir, &de, &dep);
                         if (error != 0)
                         {
-                                fprintf(stderr, "readdir_r failed with error number %d\n", error);
+                                fprintf (stderr,
+                                        "readdir_r failed with error number %d\n",
+                                        error);
                         }
                         if (dep != nullptr)
                         {
-                                printf("\t%s\n", dep->d_name);
+                                printf ("\t%s\n", dep->d_name);
                         }
                         else
                         {
                                 break;
                         }
                 }
-                printf("Closing directory...\n");
+                printf ("Closing directory...\n");
                 if (closedir (dir) != 0)
                 {
-                        fprintf(stderr, "closedir failed with errno %d\n", errno);
+                        fprintf (stderr, "closedir failed with errno %d\n",
+                                 errno);
                 }
-=======
-                                printf("Closing directory...\n");
-                                if (closedir(dirp) != 0)
-                                {
-                                        fprintf(stderr, "closedir failed with errno %d\n", errno);
-                                }
-                                break;
-                        }
-	        }
->>>>>>> 103fb46a
-	}
+        }
 
 	mLogger.Write (GetKernelName (), LogNotice, "C Standard Library Demo finished");
 
