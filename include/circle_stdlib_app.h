--- conflicted
+++ resolved
@@ -30,13 +30,9 @@
 #include <wlan/hostap/wpa_supplicant/wpasupplicant.h>
 
 #include <circle_glue.h>
-<<<<<<< HEAD
 #include <wrap_fatfs.h>
-#include <string.h>
-=======
 #include <cstring>
 #include <stdexcept>
->>>>>>> 695ab4a6
 
 /**
  * Basic Circle Stdlib application that supports GPIO access.
